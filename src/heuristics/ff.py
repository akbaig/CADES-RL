--- conflicted
+++ resolved
@@ -4,10 +4,6 @@
 class FirstFitHeuristic(Heuristic):
     def __init__(self, env):
         super().__init__(env)
-<<<<<<< HEAD
-        self.set_state(env.current_state)
-=======
->>>>>>> 8b95b52d
 
     def set_state(self, state):
         self.unassigned_tasks = set(range(len(state["tasks"])))
