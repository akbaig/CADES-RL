--- conflicted
+++ resolved
@@ -126,7 +126,6 @@
             if self._is_item_critical(selected_item_idx):
                 reward += self.config.CRITICAL_reward
                 reward_type += ' \nCritical Reward'
-<<<<<<< HEAD
             # Check if the item is communicating
             item_receivers = self.get_item_receivers(selected_item_idx)
             item_senders = self.get_item_senders(selected_item_idx)
@@ -147,10 +146,8 @@
                 if(len(allocated_senders) > 0):
                     # set the communication mask to zero
                     self.current_state["communications"][allocated_senders, selected_item_idx] = 0
-=======
             # Set the selected item mask value as zero
             self.current_state["critical_mask"][selected_item_idx] = 0
->>>>>>> cb241090
             # Mark the selected item as zero
             self.current_state["tasks"][selected_item_idx] = 0
             # Consume the space in selected bin
