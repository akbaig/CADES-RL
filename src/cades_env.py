--- conflicted
+++ resolved
@@ -150,88 +150,33 @@
             reward_type = "Step and Bonus Reward"
             if self._is_task_critical(selected_task_idx):
                 reward += self.config.CRITICAL_reward
-<<<<<<< HEAD
-                reward_type += " \nCritical Reward"
-            # Check if the task is communicating
-            task_receivers = self.get_task_receivers(selected_task_idx)
-            task_senders = self.get_task_senders(selected_task_idx)
-            # if the task is a sender i.e has receivers
-            if len(task_receivers) > 0:
-                # narrow down the receivers to the ones that are already placed in the node
-                allocated_receivers = self.get_tasks_placed_in_node(
-                    task_receivers, selected_node_idx
-                )
-                # construct tuple pairs of such receivers and selected task
-                allocated_pairs = list(
-                    map(lambda x: (selected_task_idx, x), allocated_receivers)
-                )
-                # extract pairs which have yet not been allocated
-                unallocated_pairs = list(
-                    set(allocated_pairs) - self.communication_status
-                )
-                if len(unallocated_pairs) > 0:
-                    # select a valid comm pair
-                    pair = random.choice(unallocated_pairs)
-                    # add the pair to the communication status for record keeping
-                    self.communication_status.add(pair)
-                    # assign normalized reward
-                    reward += self.config.COMM_reward / self.env_stats["comms_len"]
-                    reward_type += f" \nCommunication Reward for {pair}"
-            # if the task is a receiver, i.e. has senders
-            if len(task_senders) > 0:
-                # narrow down the senders to the ones that are already placed in the node
-                allocated_senders = self.get_tasks_placed_in_node(
-                    task_senders, selected_node_idx
-                )
-                # construct tuple pairs of such senders and selected task
-                allocated_pairs = list(
-                    map(lambda x: (x, selected_task_idx), allocated_senders)
-                )
-                # extract pairs which have yet not been allocated
-                unallocated_pairs = list(
-                    set(allocated_pairs) - self.communication_status
-                )
-                if len(unallocated_pairs) > 0:
-                    # select a valid comm pair
-                    pair = random.choice(unallocated_pairs)
-                    # add the pair to the communication status for record keeping
-                    self.communication_status.add(pair)
-                    # assign normalized reward
-                    reward += self.config.COMM_reward / self.env_stats["comms_len"]
-                    reward_type += f" \nCommunication Reward for {pair}"
-            # Mark the selected task as zero
-            self.current_state["tasks"][selected_task_idx] = 0
-            # Consume the space in selected node
-            self.current_state["nodes"][selected_node_idx] -= selected_task_cost
-=======
                 reward_type += ' \nCritical Reward'
             # Check if the item is communicating
-            item_receivers = self.get_item_receivers(selected_item_idx)
-            item_senders = self.get_item_senders(selected_item_idx)
+            item_receivers = self.get_task_receivers(selected_task_idx)
+            item_senders = self.get_task_senders(selected_task_idx)
             # if the item is a sender i.e has receivers
             if(len(item_receivers) > 0): 
-                # narrow down the receivers to the ones that are already placed in the bin
-                allocated_receivers = self.get_items_placed_in_bin(item_receivers, selected_bin_idx)
+                # narrow down the receivers to the ones that are already placed in the node
+                allocated_receivers = self.get_tasks_placed_in_node(item_receivers, selected_node_idx)
                 reward += (self.config.COMM_reward/self.env_stats["comms_len"]) * len(allocated_receivers)
-                reward_type += f' \nCommunication Reward for {selected_item_idx} communicating with {allocated_receivers}'
+                reward_type += f' \nCommunication Reward for {selected_task_idx} communicating with {allocated_receivers}'
                 if(len(allocated_receivers) > 0):
                     # set the communication mask to zero
-                    self.current_state["communications"][selected_item_idx, allocated_receivers] = 0
+                    self.current_state["communications"][selected_task_idx, allocated_receivers] = 0
             if(len(item_senders) > 0):
-                # narrow down the senders to the ones that are already placed in the bin
-                allocated_senders = self.get_items_placed_in_bin(item_senders, selected_bin_idx)
+                # narrow down the senders to the ones that are already placed in the node
+                allocated_senders = self.get_tasks_placed_in_node(item_senders, selected_node_idx)
                 reward += (self.config.COMM_reward/self.env_stats["comms_len"]) * len(allocated_senders)
-                reward_type += f' \nCommunication Reward for {allocated_senders} communicating with {selected_item_idx}'
+                reward_type += f' \nCommunication Reward for {allocated_senders} communicating with {selected_task_idx}'
                 if(len(allocated_senders) > 0):
                     # set the communication mask to zero
-                    self.current_state["communications"][allocated_senders, selected_item_idx] = 0
+                    self.current_state["communications"][allocated_senders, selected_task_idx] = 0
             # Set the selected item mask value as zero
-            self.current_state["critical_mask"][selected_item_idx] = 0
+            self.current_state["critical_mask"][selected_task_idx] = 0
             # Mark the selected item as zero
-            self.current_state["tasks"][selected_item_idx] = 0
+            self.current_state["tasks"][selected_task_idx] = 0
             # Consume the space in selected bin
-            self.current_state["nodes"][selected_bin_idx] -= selected_item_cost
->>>>>>> 6b706a75
+            self.current_state["nodes"][selected_task_idx] -= selected_task_cost
             # Update Assignment status
             self.assignment_status[selected_node_idx].append(selected_task_idx)
             self.info["episode_len"] = self.info["episode_len"] + 1
@@ -249,7 +194,6 @@
         observation = self.current_state
         reward, done = self._reward(action)
         if done is True:
-<<<<<<< HEAD
             print(
                 "Observation Space: \nTasks: ",
                 self.current_state["tasks"],
@@ -273,11 +217,6 @@
                 " Termination Cause: ",
                 self.info["termination_cause"],
             )
-=======
-            print("Observation Space: \nTasks: ", self.current_state["tasks"], " \nCritical Masks: ", self.current_state["critical_mask"], " \nNodes:", self.current_state["nodes"])
-            print("Last Action : Selected Item: ", action[0], " Selected Bin: ", action[1])
-            print("Episode Reward: ", reward, " Termination Cause: ", self.info["termination_cause"])
->>>>>>> 6b706a75
 
         self.info["assignment_status"] = self.assignment_status
         self.total_reward = self.total_reward + reward
@@ -287,12 +226,8 @@
         # assignment status is an variable-sized 2D Array, having dimensions total_nodes x (size of node)
         # it stores the indices of task assignment on the nodes
         self.assignment_status = []
-<<<<<<< HEAD
         self.communication_status = set()
         for i in range(self.config.total_nodes):
-=======
-        for i in range(self.config.total_bins):
->>>>>>> 6b706a75
             self.assignment_status.append([])
 
         self.info = {"is_success": False, "episode_len": 0, "termination_cause": None}
